package retrieval

import (
	"context"
	"fmt"
	"github.com/censys/scan-takehome/pkg/scanning/types"
	"log"
	"time"

	"github.com/cenkalti/backoff/v4"
	"github.com/gocql/gocql"
	"github.com/sony/gobreaker"
)

const (
<<<<<<< HEAD
	cqlSelectVersionQuery = `SELECT version FROM version_counter WHERE ip = ? AND port = ? AND service = ? AND timestamp = ?`
	cqlUpdateVersionQuery = `UPDATE version_counter SET version = version + 1 WHERE ip = ? AND port = ? AND service = ? AND timestamp = ?`
	cqlInsertScanQuery    = `INSERT INTO scans (ip, port, service, timestamp, version, data) VALUES (?, ?, ?, ?, ?, ?) IF NOT EXISTS`
	cqlSelectLatestQuery  = `SELECT ip, port, service, timestamp, version, data FROM scans WHERE ip = ? AND port = ? AND service = ? ORDER BY version DESC LIMIT 1`
=======
	// Insert a new row into version_counter if one with the given timestamp doesn't exist.
	cqlInsertVersionQuery = `INSERT INTO version_counter (ip, port, service, version, timestamp) VALUES (?, ?, ?, ?, ?) IF NOT EXISTS`

	// Select the version for a given (ip, port, service, timestamp) to check for duplicates.
	cqlSelectVersionQuery = `SELECT version FROM version_counter WHERE ip = ? AND port = ? AND service = ? AND timestamp = ? ALLOW FILTERING`

	// Select the highest version for a given (ip, port, service) (ordered by version descending).
	cqlSelectLatestVersionQuery = `SELECT version FROM version_counter WHERE ip = ? AND port = ? AND service = ? ORDER BY version DESC LIMIT 1 ALLOW FILTERING`

	// Insert a new scan record into scans if one with the same (ip, port, service, version) doesn't exist.
	cqlInsertScanQuery = `INSERT INTO scans (ip, port, service, timestamp, version, data) VALUES (?, ?, ?, ?, ?, ?)`

	// Retrieve the latest scan record.
	cqlSelectLatestQuery = `SELECT ip, port, service, timestamp, version, data FROM scans WHERE ip = ? AND port = ? AND service = ? ORDER BY version DESC LIMIT 1 ALLOW FILTERING`

	// Retrieve a specific scan by version.
	cqlSelectScanQuery = `SELECT ip, port, service, timestamp, version, data FROM scans WHERE ip = ? AND port = ? AND service = ? AND version = ? ALLOW FILTERING`
>>>>>>> 3d24d129
)

// RunWithBackoff runs the provided operation (which returns a value of type T and an error)
// using an exponential backoff that is cancellable via the provided context.
// The timeout parameter sets the maximum elapsed time for retries.
func RunWithBackoff[T any](ctx context.Context, op func() (T, error), timeout time.Duration) (T, error) {
	var zero T
	bo := backoff.NewExponentialBackOff()
	bo.MaxElapsedTime = timeout
	cancellableBo := backoff.WithContext(bo, ctx)
	// Use RetryWithData to retry the operation.
	result, err := backoff.RetryWithData(func() (interface{}, error) {
		return op()
	}, cancellableBo)
	if err != nil {
		return zero, fmt.Errorf("operation failed after retries: %w", err)
	}
	// The result is returned as interface{}, so assert it to T.
	return result.(T), nil
}

// ScanRepositoryInterface defines the methods for our repository,
// broken up into small, testable pieces.
type ScanRepositoryInterface interface {
	// EnsureVersionCounter creates a new version_counter row for the given key and timestamp
	// using an INSERT IF NOT EXISTS, and returns an error if the row already exists.
	EnsureVersionCounter(ctx context.Context, ip string, port uint32, service string, ts int64) error

	// UpdateVersionAndInsertScan increments the version for the given key and timestamp,
	// retrieves the new version number, and inserts the scan record, returning the latest version number.
	UpdateVersionAndInsertScan(ctx context.Context, ip string, port uint32, service string, ts int64, data string) (int, error)

	// InsertScan is the high-level function that ensures the version_counter row is created,
	// updates it, and then inserts the scan record.
	InsertScan(ctx context.Context, ip string, port uint32, service string, ts int64, data string) (int, error)

	GetLatestScan(ctx context.Context, ip string, port uint32, service string) (*types.ScanResponse, error)
}

// ScanRepository is our concrete implementation that satisfies ScanRepositoryInterface.
type ScanRepository struct {
	session *gocql.Session
	breaker *gobreaker.CircuitBreaker
	timeout time.Duration
	ScanRepositoryInterface
}

// NewScanRepository creates a new ScanRepository.
func NewScanRepository(session *gocql.Session, timeout time.Duration) *ScanRepository {
	cbSettings := gobreaker.Settings{
		Name:        "CassandraCB",
		MaxRequests: 5,
		Interval:    10 * time.Second,
		Timeout:     5 * time.Second,
	}
	return &ScanRepository{
		session: session,
		breaker: gobreaker.NewCircuitBreaker(cbSettings),
		timeout: timeout,
	}
}

// CheckForDuplicateTimestamp checks whether there is already a version_counter row for the given (ip, port, service, ts).
func (repo *ScanRepository) CheckForDuplicateTimestamp(ctx context.Context, ip string, port uint32, service string, ts int64) (bool, error) {
	op := func() (bool, error) {
		var version int
		err := repo.session.Query(cqlSelectVersionQuery, ip, int(port), service, ts).
			WithContext(ctx).Consistency(gocql.Quorum).Scan(&version)
		if err == gocql.ErrNotFound {
			return false, nil // No duplicate.
		} else if err != nil {
			return false, fmt.Errorf("error checking for duplicate timestamp: %v", err)
		}
		return true, nil // Duplicate exists.
	}
	return RunWithBackoff(ctx, op, repo.timeout)
}

// GetCurrentVersion retrieves the highest version for (ip, port, service) by ordering on version descending.
func (repo *ScanRepository) GetCurrentVersion(ctx context.Context, ip string, port uint32, service string) (int, error) {
	op := func() (int, error) {
		var version int
		err := repo.session.Query(cqlSelectLatestVersionQuery, ip, int(port), service).
			WithContext(ctx).Consistency(gocql.Quorum).Scan(&version)
		if err == gocql.ErrNotFound {
			return 0, nil // No version exists yet.
		} else if err != nil {
			return 0, fmt.Errorf("error selecting current version: %v", err)
		}
		return version, nil
	}
	return RunWithBackoff(ctx, op, repo.timeout)
}

// EnsureVersionCounter ensures that there is no existing version_counter row for the given (ip, port, service, ts).
// It uses an INSERT IF NOT EXISTS query to create a new row with the provided timestamp and version.
// If a row with the same timestamp exists, it returns an error.
func (repo *ScanRepository) EnsureVersionCounter(ctx context.Context, ip string, port uint32, service string, ts int64, version int) error {
	op := func() (bool, error) {
		m := make(map[string]interface{})
		// Use INSERT ... IF NOT EXISTS with the provided version.
		applied, err := repo.session.Query(cqlInsertVersionQuery, ip, int(port), service, version, ts).
			WithContext(ctx).Consistency(gocql.Quorum).MapScanCAS(m)
		if err != nil {
			return false, fmt.Errorf("version_counter insert error: %v", err)
		}
		if !applied {
			return false, fmt.Errorf("version_counter row already exists for key (%s, %d, %s) at timestamp %d; existing data: %v", ip, port, service, ts, m)
		}
		return true, nil
	}
	_, err := RunWithBackoff(ctx, op, repo.timeout)
	return err
}

// UpdateVersionAndInsertScan retrieves the current highest version, then uses that to compute a new version.
// It then ensures no duplicate timestamp exists, inserts a new version_counter row with the new version and provided timestamp,
// and finally inserts a new scan record into the scans table.
func (repo *ScanRepository) UpdateVersionAndInsertScan(ctx context.Context, ip string, port uint32, service string, ts int64, data string) (int, error) {
	op := func() (int, error) {
		// Step 1: Get current highest version.
		currentVersion, err := repo.GetCurrentVersion(ctx, ip, port, service)
		if err != nil {
			return 0, fmt.Errorf("error retrieving current version: %v", err)
		}
		newVersion := currentVersion + 1

		// Step 2: Ensure that no row exists with the same timestamp.
		dup, err := repo.CheckForDuplicateTimestamp(ctx, ip, port, service, ts)
		if err != nil {
			return 0, err
		}
		if dup {
			return 0, fmt.Errorf("a version_counter entry for key (%s, %d, %s) at timestamp %d already exists", ip, port, service, ts)
		}

		// Step 3: Insert the new version_counter row for this timestamp.
		if err := repo.EnsureVersionCounter(ctx, ip, port, service, ts, newVersion); err != nil {
			return 0, err
		}

		// Step 4: Insert the scan record into scans.
		if err := repo.session.Query(cqlInsertScanQuery, ip, int(port), service, ts, newVersion, data).
			WithContext(ctx).Consistency(gocql.Quorum).Exec(); err != nil {
			return 0, fmt.Errorf("error inserting scan record: %v", err)
		}
		log.Printf("Inserted scan for key (%s, %d, %s) with timestamp %d and version %d", ip, port, service, ts, newVersion)
		return newVersion, nil
	}
	return RunWithBackoff(ctx, op, repo.timeout)
}

// InsertScan is the high-level method that inserts a new scan record if no duplicate exists for the given (ip, port, service, ts).
// It computes the new version (current highest + 1) and then calls UpdateVersionAndInsertScan.
func (repo *ScanRepository) InsertScan(ctx context.Context, ip string, port uint32, service string, ts int64, data string) (int, error) {
	// Check for duplicate timestamp in version_counter.
	var dummy int
	err := repo.session.Query(cqlSelectVersionQuery, ip, int(port), service, ts).
		WithContext(ctx).Consistency(gocql.Quorum).Scan(&dummy)
	if err != nil && err != gocql.ErrNotFound {
		return 0, fmt.Errorf("error checking for existing version row: %v", err)
	}
	if err == nil {
		return 0, fmt.Errorf("an entry for key (%s, %d, %s) at timestamp %d already exists", ip, port, service, ts)
	}

	// Otherwise, update version and insert the scan record.
	return repo.UpdateVersionAndInsertScan(ctx, ip, port, service, ts, data)
}

// GetLatestScan retrieves the latest scan record for the given (ip, port, service).
func (repo *ScanRepository) GetLatestScan(ctx context.Context, ip string, port uint32, service string) (*types.ScanResponse, error) {
	op := func() (interface{}, error) {
		var scan types.ScanResponse
		err := repo.session.Query(cqlSelectLatestQuery, ip, int(port), service).
			WithContext(ctx).Consistency(gocql.Quorum).Scan(
			&scan.Ip, &scan.Port, &scan.Service, &scan.Timestamp, &scan.Version, &scan.Data)
		if err != nil {
			return nil, fmt.Errorf("error selecting latest scan: %v", err)
		}
		return &scan, nil
	}
	result, err := RunWithBackoff(ctx, op, repo.timeout)
	if err != nil {
		return nil, err
	}
	return result.(*types.ScanResponse), nil
}<|MERGE_RESOLUTION|>--- conflicted
+++ resolved
@@ -13,12 +13,6 @@
 )
 
 const (
-<<<<<<< HEAD
-	cqlSelectVersionQuery = `SELECT version FROM version_counter WHERE ip = ? AND port = ? AND service = ? AND timestamp = ?`
-	cqlUpdateVersionQuery = `UPDATE version_counter SET version = version + 1 WHERE ip = ? AND port = ? AND service = ? AND timestamp = ?`
-	cqlInsertScanQuery    = `INSERT INTO scans (ip, port, service, timestamp, version, data) VALUES (?, ?, ?, ?, ?, ?) IF NOT EXISTS`
-	cqlSelectLatestQuery  = `SELECT ip, port, service, timestamp, version, data FROM scans WHERE ip = ? AND port = ? AND service = ? ORDER BY version DESC LIMIT 1`
-=======
 	// Insert a new row into version_counter if one with the given timestamp doesn't exist.
 	cqlInsertVersionQuery = `INSERT INTO version_counter (ip, port, service, version, timestamp) VALUES (?, ?, ?, ?, ?) IF NOT EXISTS`
 
@@ -36,7 +30,6 @@
 
 	// Retrieve a specific scan by version.
 	cqlSelectScanQuery = `SELECT ip, port, service, timestamp, version, data FROM scans WHERE ip = ? AND port = ? AND service = ? AND version = ? ALLOW FILTERING`
->>>>>>> 3d24d129
 )
 
 // RunWithBackoff runs the provided operation (which returns a value of type T and an error)
